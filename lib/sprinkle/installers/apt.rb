module Sprinkle
  module Installers
    # = Apt Package Installer
    #
    # The Apt package installer uses the +apt-get+ command to install
    # packages. The apt installer has only one option which can be
    # modified which is the +dependencies_only+ option. When this is
    # set to true, the installer uses +build-dep+ instead of +install+
    # to only build the dependencies.
    # 
    # == Example Usage
    #
    # First, a simple installation of the magic_beans package:
    #
    #   package :magic_beans do
    #     description "Beans beans they're good for your heart..."
    #     apt 'magic_beans_package'
    #   end
    #
    # Second, only build the magic_beans dependencies:
    #
    #   package :magic_beans_depends do
    #     apt 'magic_beans_package' { dependencies_only true }
    #   end
    #
    # As you can see, setting options is as simple as creating a
    # block and calling the option as a method with the value as 
    # its parameter.
    class Apt < Installer
      attr_accessor :packages #:nodoc:

<<<<<<< HEAD
      def initialize(parent, *packages, &block)
=======
      def initialize(parent, *packages, &block) #:nodoc:
>>>>>>> e19cc131
        super parent, &block
        packages.flatten!
        
        options = { :dependencies_only => false }
        options.update(packages.pop) if packages.last.is_a?(Hash)
        
        @command = options[:dependencies_only] ? 'build-dep' : 'install'
        @packages = packages
      end

      protected

<<<<<<< HEAD
        def install_commands
=======
        def install_commands #:nodoc:
>>>>>>> e19cc131
          "DEBCONF_TERSE='yes' DEBIAN_PRIORITY='critical' DEBIAN_FRONTEND=noninteractive apt-get -qyu #{@command} #{@packages.join(' ')}"
        end

    end
  end
end<|MERGE_RESOLUTION|>--- conflicted
+++ resolved
@@ -29,11 +29,7 @@
     class Apt < Installer
       attr_accessor :packages #:nodoc:
 
-<<<<<<< HEAD
-      def initialize(parent, *packages, &block)
-=======
       def initialize(parent, *packages, &block) #:nodoc:
->>>>>>> e19cc131
         super parent, &block
         packages.flatten!
         
@@ -46,11 +42,7 @@
 
       protected
 
-<<<<<<< HEAD
-        def install_commands
-=======
         def install_commands #:nodoc:
->>>>>>> e19cc131
           "DEBCONF_TERSE='yes' DEBIAN_PRIORITY='critical' DEBIAN_FRONTEND=noninteractive apt-get -qyu #{@command} #{@packages.join(' ')}"
         end
 
